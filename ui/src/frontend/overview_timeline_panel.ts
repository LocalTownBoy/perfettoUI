// Copyright (C) 2018 The Android Open Source Project
//
// Licensed under the Apache License, Version 2.0 (the "License");
// you may not use this file except in compliance with the License.
// You may obtain a copy of the License at
//
//      http://www.apache.org/licenses/LICENSE-2.0
//
// Unless required by applicable law or agreed to in writing, software
// distributed under the License is distributed on an "AS IS" BASIS,
// WITHOUT WARRANTIES OR CONDITIONS OF ANY KIND, either express or implied.
// See the License for the specific language governing permissions and
// limitations under the License.

import m from 'mithril';

import {hueForCpu} from '../common/colorizer';
<<<<<<< HEAD
import {TimeSpan} from '../common/time';
=======
import {
  Span,
  TPTime,
  tpTimeToSeconds,
} from '../common/time';
>>>>>>> bad11ba2

import {
  OVERVIEW_TIMELINE_NON_VISIBLE_COLOR,
  SIDEBAR_WIDTH,
  TRACK_SHELL_WIDTH,
} from './css_constants';
import {BorderDragStrategy} from './drag/border_drag_strategy';
import {DragStrategy} from './drag/drag_strategy';
import {InnerDragStrategy} from './drag/inner_drag_strategy';
import {OuterDragStrategy} from './drag/outer_drag_strategy';
import {DragGestureHandler} from './drag_gesture_handler';
import {globals} from './globals';
<<<<<<< HEAD
import {TickGenerator, TickType} from './gridline_helper';
=======
import {getMaxMajorTicks, TickGenerator, TickType} from './gridline_helper';
>>>>>>> bad11ba2
import {Panel, PanelSize} from './panel';
import {PxSpan, TimeScale} from './time_scale';

export class OverviewTimelinePanel extends Panel {
  private static HANDLE_SIZE_PX = 5;

  private width = 0;
  private gesture?: DragGestureHandler;
  private timeScale?: TimeScale;
  private traceTime?: Span<TPTime>;
  private dragStrategy?: DragStrategy;
  private readonly boundOnMouseMove = this.onMouseMove.bind(this);

  // Must explicitly type now; arguments types are no longer auto-inferred.
  // https://github.com/Microsoft/TypeScript/issues/1373
  onupdate({dom}: m.CVnodeDOM) {
    this.width = dom.getBoundingClientRect().width;
    this.traceTime = globals.stateTraceTimeTP();
    const traceTime = globals.stateTraceTime();
    const pxSpan = new PxSpan(TRACK_SHELL_WIDTH, this.width);
    this.timeScale =
        new TimeScale(traceTime.start, traceTime.duration.nanos, pxSpan);
    if (this.gesture === undefined) {
      this.gesture = new DragGestureHandler(
          dom as HTMLElement,
          this.onDrag.bind(this),
          this.onDragStart.bind(this),
          this.onDragEnd.bind(this));
    }
  }

  oncreate(vnode: m.CVnodeDOM) {
    this.onupdate(vnode);
    (vnode.dom as HTMLElement)
        .addEventListener('mousemove', this.boundOnMouseMove);
  }

  onremove({dom}: m.CVnodeDOM) {
    (dom as HTMLElement)
        .removeEventListener('mousemove', this.boundOnMouseMove);
  }

  view() {
    return m('.overview-timeline');
  }

  renderCanvas(ctx: CanvasRenderingContext2D, size: PanelSize) {
    if (this.width === undefined) return;
    if (this.traceTime === undefined) return;
    if (this.timeScale === undefined) return;
    const headerHeight = 20;
    const tracksHeight = size.height - headerHeight;
<<<<<<< HEAD
    const timeSpan = new TimeSpan(0, this.totTime.duration);

    const timeScale = new TimeScale(timeSpan, [TRACK_SHELL_WIDTH, this.width]);

    if (timeScale.timeSpan.duration > 0 && timeScale.widthPx > 0) {
      const tickGen = new TickGenerator(timeScale);
=======

    if (size.width > TRACK_SHELL_WIDTH && this.traceTime.duration > 0n) {
      const maxMajorTicks = getMaxMajorTicks(this.width - TRACK_SHELL_WIDTH);
      const tickGen = new TickGenerator(
          this.traceTime, maxMajorTicks, globals.state.traceTime.start);
>>>>>>> bad11ba2

      // Draw time labels on the top header.
      ctx.font = '10px Roboto Condensed';
      ctx.fillStyle = '#999';
<<<<<<< HEAD
      for (const {type, time, position} of tickGen) {
        const xPos = Math.round(position);
=======
      for (const {type, time} of tickGen) {
        const xPos = Math.floor(this.timeScale.tpTimeToPx(time));
>>>>>>> bad11ba2
        if (xPos <= 0) continue;
        if (xPos > this.width) break;
        if (type === TickType.MAJOR) {
          ctx.fillRect(xPos - 1, 0, 1, headerHeight - 5);
<<<<<<< HEAD
          ctx.fillText(time.toFixed(tickGen.digits) + ' s', xPos + 5, 18);
=======
          const sec = tpTimeToSeconds(time - globals.state.traceTime.start);
          ctx.fillText(sec.toFixed(tickGen.digits) + ' s', xPos + 5, 18);
>>>>>>> bad11ba2
        } else if (type == TickType.MEDIUM) {
          ctx.fillRect(xPos - 1, 0, 1, 8);
        } else if (type == TickType.MINOR) {
          ctx.fillRect(xPos - 1, 0, 1, 5);
        }
      }
    }

    // Draw mini-tracks with quanitzed density for each process.
    if (globals.overviewStore.size > 0) {
      const numTracks = globals.overviewStore.size;
      let y = 0;
      const trackHeight = (tracksHeight - 1) / numTracks;
      for (const key of globals.overviewStore.keys()) {
        const loads = globals.overviewStore.get(key)!;
        for (let i = 0; i < loads.length; i++) {
          const xStart = Math.floor(this.timeScale.tpTimeToPx(loads[i].start));
          const xEnd = Math.ceil(this.timeScale.tpTimeToPx(loads[i].end));
          const yOff = Math.floor(headerHeight + y * trackHeight);
          const lightness = Math.ceil((1 - loads[i].load * 0.7) * 100);
          ctx.fillStyle = `hsl(${hueForCpu(y)}, 50%, ${lightness}%)`;
          ctx.fillRect(xStart, yOff, xEnd - xStart, Math.ceil(trackHeight));
        }
        y++;
      }
    }

    // Draw bottom border.
    ctx.fillStyle = '#dadada';
    ctx.fillRect(0, size.height - 1, this.width, 1);

    // Draw semi-opaque rects that occlude the non-visible time range.
    const [vizStartPx, vizEndPx] =
        OverviewTimelinePanel.extractBounds(this.timeScale);

    ctx.fillStyle = OVERVIEW_TIMELINE_NON_VISIBLE_COLOR;
    ctx.fillRect(
        TRACK_SHELL_WIDTH - 1,
        headerHeight,
        vizStartPx - TRACK_SHELL_WIDTH,
        tracksHeight);
    ctx.fillRect(vizEndPx, headerHeight, this.width - vizEndPx, tracksHeight);

    // Draw brushes.
    ctx.fillStyle = '#999';
    ctx.fillRect(vizStartPx - 1, headerHeight, 1, tracksHeight);
    ctx.fillRect(vizEndPx, headerHeight, 1, tracksHeight);

    const hbarWidth = OverviewTimelinePanel.HANDLE_SIZE_PX;
    const hbarHeight = tracksHeight * 0.4;
    // Draw handlebar
    ctx.fillRect(
        vizStartPx - Math.floor(hbarWidth / 2) - 1,
        headerHeight,
        hbarWidth,
        hbarHeight);
    ctx.fillRect(
        vizEndPx - Math.floor(hbarWidth / 2),
        headerHeight,
        hbarWidth,
        hbarHeight);
  }

  private onMouseMove(e: MouseEvent) {
    if (this.gesture === undefined || this.gesture.isDragging) {
      return;
    }
    (e.target as HTMLElement).style.cursor = this.chooseCursor(e.x);
  }

  private chooseCursor(x: number) {
    if (this.timeScale === undefined) return 'default';
    const [vizStartPx, vizEndPx] =
        OverviewTimelinePanel.extractBounds(this.timeScale);
    const startBound = vizStartPx - 1 + SIDEBAR_WIDTH;
    const endBound = vizEndPx + SIDEBAR_WIDTH;
    if (OverviewTimelinePanel.inBorderRange(x, startBound) ||
        OverviewTimelinePanel.inBorderRange(x, endBound)) {
      return 'ew-resize';
    } else if (x < SIDEBAR_WIDTH + TRACK_SHELL_WIDTH) {
      return 'default';
    } else if (x < startBound || endBound < x) {
      return 'crosshair';
    } else {
      return 'all-scroll';
    }
  }

  onDrag(x: number) {
    if (this.dragStrategy === undefined) return;
    this.dragStrategy.onDrag(x);
  }

  onDragStart(x: number) {
    if (this.timeScale === undefined) return;
    const pixelBounds = OverviewTimelinePanel.extractBounds(this.timeScale);
    if (OverviewTimelinePanel.inBorderRange(x, pixelBounds[0]) ||
        OverviewTimelinePanel.inBorderRange(x, pixelBounds[1])) {
      this.dragStrategy = new BorderDragStrategy(this.timeScale, pixelBounds);
    } else if (x < pixelBounds[0] || pixelBounds[1] < x) {
      this.dragStrategy = new OuterDragStrategy(this.timeScale);
    } else {
      this.dragStrategy = new InnerDragStrategy(this.timeScale, pixelBounds);
    }
    this.dragStrategy.onDragStart(x);
  }

  onDragEnd() {
    this.dragStrategy = undefined;
  }

  private static extractBounds(timeScale: TimeScale): [number, number] {
    const vizTime = globals.frontendLocalState.visibleWindowTime;
    return [
<<<<<<< HEAD
      Math.floor(timeScale.timeToPx(vizTime[0])),
      Math.ceil(timeScale.timeToPx(vizTime[1])),
=======
      Math.floor(timeScale.hpTimeToPx(vizTime.start)),
      Math.ceil(timeScale.hpTimeToPx(vizTime.end)),
>>>>>>> bad11ba2
    ];
  }

  private static inBorderRange(a: number, b: number): boolean {
    return Math.abs(a - b) < this.HANDLE_SIZE_PX / 2;
  }
}<|MERGE_RESOLUTION|>--- conflicted
+++ resolved
@@ -15,15 +15,11 @@
 import m from 'mithril';
 
 import {hueForCpu} from '../common/colorizer';
-<<<<<<< HEAD
-import {TimeSpan} from '../common/time';
-=======
 import {
   Span,
   TPTime,
   tpTimeToSeconds,
 } from '../common/time';
->>>>>>> bad11ba2
 
 import {
   OVERVIEW_TIMELINE_NON_VISIBLE_COLOR,
@@ -36,11 +32,7 @@
 import {OuterDragStrategy} from './drag/outer_drag_strategy';
 import {DragGestureHandler} from './drag_gesture_handler';
 import {globals} from './globals';
-<<<<<<< HEAD
-import {TickGenerator, TickType} from './gridline_helper';
-=======
 import {getMaxMajorTicks, TickGenerator, TickType} from './gridline_helper';
->>>>>>> bad11ba2
 import {Panel, PanelSize} from './panel';
 import {PxSpan, TimeScale} from './time_scale';
 
@@ -93,41 +85,23 @@
     if (this.timeScale === undefined) return;
     const headerHeight = 20;
     const tracksHeight = size.height - headerHeight;
-<<<<<<< HEAD
-    const timeSpan = new TimeSpan(0, this.totTime.duration);
-
-    const timeScale = new TimeScale(timeSpan, [TRACK_SHELL_WIDTH, this.width]);
-
-    if (timeScale.timeSpan.duration > 0 && timeScale.widthPx > 0) {
-      const tickGen = new TickGenerator(timeScale);
-=======
 
     if (size.width > TRACK_SHELL_WIDTH && this.traceTime.duration > 0n) {
       const maxMajorTicks = getMaxMajorTicks(this.width - TRACK_SHELL_WIDTH);
       const tickGen = new TickGenerator(
           this.traceTime, maxMajorTicks, globals.state.traceTime.start);
->>>>>>> bad11ba2
 
       // Draw time labels on the top header.
       ctx.font = '10px Roboto Condensed';
       ctx.fillStyle = '#999';
-<<<<<<< HEAD
-      for (const {type, time, position} of tickGen) {
-        const xPos = Math.round(position);
-=======
       for (const {type, time} of tickGen) {
         const xPos = Math.floor(this.timeScale.tpTimeToPx(time));
->>>>>>> bad11ba2
         if (xPos <= 0) continue;
         if (xPos > this.width) break;
         if (type === TickType.MAJOR) {
           ctx.fillRect(xPos - 1, 0, 1, headerHeight - 5);
-<<<<<<< HEAD
-          ctx.fillText(time.toFixed(tickGen.digits) + ' s', xPos + 5, 18);
-=======
           const sec = tpTimeToSeconds(time - globals.state.traceTime.start);
           ctx.fillText(sec.toFixed(tickGen.digits) + ' s', xPos + 5, 18);
->>>>>>> bad11ba2
         } else if (type == TickType.MEDIUM) {
           ctx.fillRect(xPos - 1, 0, 1, 8);
         } else if (type == TickType.MINOR) {
@@ -242,13 +216,8 @@
   private static extractBounds(timeScale: TimeScale): [number, number] {
     const vizTime = globals.frontendLocalState.visibleWindowTime;
     return [
-<<<<<<< HEAD
-      Math.floor(timeScale.timeToPx(vizTime[0])),
-      Math.ceil(timeScale.timeToPx(vizTime[1])),
-=======
       Math.floor(timeScale.hpTimeToPx(vizTime.start)),
       Math.ceil(timeScale.hpTimeToPx(vizTime.end)),
->>>>>>> bad11ba2
     ];
   }
 
